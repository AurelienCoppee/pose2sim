--- conflicted
+++ resolved
@@ -1,10 +1,6 @@
 [metadata]
 name = pose2sim
-<<<<<<< HEAD
-version = 0.7.2
-=======
 version = 0.8.0
->>>>>>> 7b1388d3
 author = David Pagnon
 author_email = contact@david-pagnon.com
 description = Perform a markerless kinematic analysis from multiple calibrated views as a unified workflow from an OpenPose input to an OpenSim result.
