--- conflicted
+++ resolved
@@ -51,15 +51,9 @@
 import logging
 
 from Pose2Sim.common import retrieve_calib_params, computeP, weighted_triangulation, \
-<<<<<<< HEAD
-    reprojection, euclidean_distance, sort_stringlist_by_last_number, \
-    min_with_single_indices, zup2yup, convert_to_c3d
-from Pose2Sim.Utilities.skeletons import *
-=======
     reprojection, euclidean_distance, sort_people_sports2d, \
     sort_stringlist_by_last_number, min_with_single_indices, zup2yup, convert_to_c3d
 from Pose2Sim.skeletons import *
->>>>>>> 207e3512
 
 
 ## AUTHORSHIP INFORMATION
