###############################################################################
## PROJECT PARAMETERS                                                        ##
###############################################################################


# Configure your project parameters here. 
# 
# IMPORTANT:
# If a parameter is not found here, Pose2Sim will look for its value in the 
# Config.toml file of the level above. This way, you can set global batch
# instructions and alter them for specific trials.
#
# If you wish to overwrite a parameter for a specific trial, edit 
# its Config.toml file by uncommenting its key (e.g., [project])
# and editing its value (e.g., frame_range = [10,300]). Also try 
# uncommenting [filtering.butterworth] and set cut_off_frequency = 10, etc.



[project]
multi_person = false # true for trials with multiple participants. If false, only the person with lowest reprojection error is analyzed.
participant_height = 'auto' # 'auto', float (eg 1.72), or list of floats (eg [1.72, 1.40])  # meters  # Only used for marker augmentation 
participant_mass = 70.0             # float (eg 70.0), or list of floats (eg [70.0, 63.5])  # kg      # Only used for marker augmentation and scaling, no impact on results unless you need to further compute forces rather than only kinematics 

frame_rate = 'auto' # fps # int or 'auto'. If 'auto', finds from video (or defaults to 60 fps if you work with images) 
frame_range = [] # For example [10,300], or [] for all frames. 
## If cameras are not synchronized, designates the frame range of the camera with the shortest recording time
## N.B.: If you want a time range instead, use frame_range = time_range * frame_rate
## For example if you want to analyze from 0.1 to 2 seconds with a 60 fps frame rate, 
## frame_range = [0.1, 2.0]*frame_rate = [6, 120]

exclude_from_batch = [] # List of trials to be excluded from batch analysis, ['<participant_dir/trial_dir>', 'etc'].
# e.g. ['S00_P00_Participant/S00_P00_T00_StaticTrial', 'S00_P00_Participant/S00_P00_T01_BalancingTrial']


[pose]
rotation = 0  # Degree of rotation applied to the image, allowed in multiples of 90. Use [90, 90, ...] for different angles per source.
vid_img_extension = 'mp4'  # File extension for videos or images, or 'webcam' for webcam input.

webcam_ids = 0  # Webcam ID to use. Default is 0. For multiple webcams, use a list like [0, 1, ...].
capture_mode = 'continuous'  # Only useful for webcams. 'Continuous' captures frames as soon as buffer space is available; 'alternating' waits until the buffer is free.
webcam_recording = false  # If True, saves webcam streams while analyzing them to prevent frame loss due to processing delays.

combined_frames = true  # Accelerates processing by batch processing frames. (Beta feature)
multi_workers = false  # Enables multiple worker processes for parallel frame analysis. (Not recommended)
max_simultaneous_sources = 9  # Limits the number of sources processed simultaneously. Recommended values: 4, 9, 16, ... (perfect square).

pose_model = 'Body_with_feet'  #With RTMLib: 
                         # - Body_with_feet (default HALPE_26 model), 
                         # - Whole_body_wrist (COCO_133: body + feet + 2 hand_points), 
                         # - Whole_body (COCO_133: body + feet + hands), 
                         # - Body (COCO_17). Marker augmentation won't work, Kinematic analysis will work,
                         # - Hand (HAND_21, only lightweight mode. Potentially better results with Whole_body), 
                         # - Face (FACE_106), 
                         # - Animal (ANIMAL2D_17)
                         # /!\ Only RTMPose is natively embeded in Pose2Sim. For all other pose estimation methods, you will have to run them yourself, and then refer to the documentation to convert the output files if needed
                         # /!\ For Face and Animal, use mode="""{dictionary}""", and find the corresponding .onnx model there https://github.com/open-mmlab/mmpose/tree/main/projects/rtmpose
                         
                         #With MMPose: HALPE_26, COCO_133, COCO_17, CUSTOM. See CUSTOM example at the end of the file
                         #With openpose: BODY_25B, BODY_25, BODY_135, COCO, MPII
                         #With mediapipe: BLAZEPOSE
                         #With alphapose: HALPE_26, HALPE_68, HALPE_136, COCO_133
                         #With deeplabcut: CUSTOM. See example at the end of the file

mode = 'balanced' # 'lightweight', 'balanced', 'performance', 
                  # or """{dictionary}""" (see below)
# A dictionary (WITHIN THREE DOUBLE QUOTES) allows you to manually select the person detection (if top_down approach) and/or pose estimation models (see https://github.com/Tau-J/rtmlib). 
# Models can be local paths or URLs.
# Make sure the input_sizes are within square brackets, and that they are in the opposite order from the one in the model path (for example, it would be [192,256] for rtmpose-m_simcc-body7_pt-body7-halpe26_700e-256x192-4d3e73dd_20230605.zip). 
# If your pose_model is not provided in skeletons.py, you may have to create your own one (see example at the end of the file).
# Example, equivalent to mode='balanced':
# mode = """{'det_class':'YOLOX',
#          'det_model':'https://download.openmmlab.com/mmpose/v1/projects/rtmposev1/onnx_sdk/yolox_m_8xb8-300e_humanart-c2c7a14a.zip',
#          'det_input_size':[640, 640],
#          'pose_class':'RTMPose',
#          'pose_model':'https://download.openmmlab.com/mmpose/v1/projects/rtmposev1/onnx_sdk/rtmpose-m_simcc-body7_pt-body7-halpe26_700e-256x192-4d3e73dd_20230605.zip',
#          'pose_input_size':[192,256]}"""
# Example with one-stage RTMO model (Requires pose_model = 'Body'):
# mode = """{'pose_class':'RTMO', 
#          'pose_model':'https://download.openmmlab.com/mmpose/v1/projects/rtmo/onnx_sdk/rtmo-m_16xb16-600e_body7-640x640-39e78cc4_20231211.zip', 
#          'pose_input_size':[640, 640]}"""
# Example with animal pose estimation:
# mode = """{'pose_class':'RTMPose',
#          'pose_model':'https://download.openmmlab.com/mmpose/v1/projects/rtmposev1/onnx_sdk/rtmpose-m_simcc-ap10k_pt-aic-coco_210e-256x256-7a041aa1_20230206.zip',
#          'pose_input_size':[256,256]}"""

det_frequency = 1 # Run person detection only every N frames, and inbetween track previously detected bounding boxes (keypoint detection is still run on all frames). 
                  # Equal to or greater than 1, can be as high as you want in simple uncrowded cases. Much faster, but might be less accurate. 
device = 'auto' # 'auto', 'CPU', 'CUDA', 'MPS', 'ROCM'
backend = 'auto' # 'auto', 'openvino', 'onnxruntime', 'opencv'

<<<<<<< HEAD
display_detection = true
=======
tracking_mode = 'sports2d' # 'sports2d' or 'deepsort'. 'deepsort' is slower but more robust in difficult configurations
deepsort_params = """{'max_age':30, 'n_init':3, 'nms_max_overlap':0.8, 'max_cosine_distance':0.3, 'nn_budget':200, 'max_iou_distance':0.8}""" # """{dictionary between 3 double quotes}"""
                  # More robust in crowded scenes but Can be tricky to parametrize. More information there: https://github.com/levan92/deep_sort_realtime/blob/master/deep_sort_realtime/deepsort_tracker.py#L51
                  # Note: For faster and more robust tracking, use {'embedder_gpu': True, embedder':'torchreid'}, which uses the GPU and runs osnet_ain_x1_0 by default. requires `pip install torch torchvision torchreid gdown tensorboard`

display_detection = false
>>>>>>> 0257bba8
overwrite_pose = false # set to false if you don't want to recalculate pose estimation when it has already been done
save_video = 'to_video' # 'to_video' or 'to_images', 'none', or ['to_video', 'to_images']
output_format = 'openpose' # 'openpose', 'mmpose', 'deeplabcut', 'none' or a list of them # /!\ only 'openpose' is supported for now


[synchronization]
display_sync_plots = false # true or false (lowercase)
keypoints_to_consider = 'all' # 'all' if all points should be considered, for example if the participant did not perform any particicular sharp movement. In this case, the capture needs to be 5-10 seconds long at least
                           # ['RWrist', 'RElbow'] list of keypoint names if you want to specify keypoints with a sharp vertical motion.
approx_time_maxspeed = 'auto' # 'auto' if you want to consider the whole capture (default, slower if long sequences)
                           # [10.0, 2.0, 8.0, 11.0] list of times (seconds) if you want to specify the approximate time of a clear vertical event for each camera
time_range_around_maxspeed = 2.0 # Search for best correlation in the range [approx_time_maxspeed - time_range_around_maxspeed, approx_time_maxspeed  + time_range_around_maxspeed]
likelihood_threshold = 0.4 # Keypoints whose likelihood is below likelihood_threshold are filtered out
filter_cutoff = 6 # time series are smoothed to get coherent time-lagged correlation
filter_order = 4


# Take heart, calibration is not that complicated once you get the hang of it!
[calibration]
calibration_type = 'convert' # 'convert' or 'calculate'

   [calibration.convert]
   convert_from = 'qualisys' # 'caliscope', 'qualisys', 'optitrack', vicon', 'opencap', 'easymocap', 'biocv', 'anipose', or 'freemocap'
      [calibration.convert.caliscope]  # No parameter needed
      [calibration.convert.qualisys]
      binning_factor = 1 # Usually 1, except when filming in 540p where it usually is 2
      [calibration.convert.optitrack]  # See readme for instructions
      [calibration.convert.vicon]      # No parameter needed
      [calibration.convert.opencap]    # No parameter needed
      [calibration.convert.easymocap]  # No parameter needed
      [calibration.convert.biocv]      # No parameter needed
      [calibration.convert.anipose]    # No parameter needed
      [calibration.convert.freemocap]  # No parameter needed
  

   [calibration.calculate] 
      # Camera properties, theoretically need to be calculated only once in a camera lifetime
      [calibration.calculate.intrinsics]
      overwrite_intrinsics = false # set to false if you don't want to recalculate intrinsic parameters
      show_detection_intrinsics = true # true or false (lowercase)
      intrinsics_extension = 'jpg' # any video or image extension
      extract_every_N_sec = 1 # if video, extract frames every N seconds (can be <1 )
      intrinsics_corners_nb = [4,7] 
      intrinsics_square_size = 60 # mm

      # Camera placements, need to be done before every session
      [calibration.calculate.extrinsics]
      calculate_extrinsics = true # true or false (lowercase) 
      extrinsics_method = 'scene' # 'board', 'scene', 'keypoints'
      # 'board' should be large enough to be detected when laid on the floor. Not recommended.
      # 'scene' involves manually clicking any point of know coordinates on scene. Usually more accurate if points are spread out.
      # 'keypoints' uses automatic pose estimation of a person freely walking and waving arms in the scene. Slighlty less accurate, requires synchronized cameras.
      moving_cameras = false # Not implemented yet

         [calibration.calculate.extrinsics.board]
         show_reprojection_error = true # true or false (lowercase)
         extrinsics_extension = 'png' # any video or image extension
         extrinsics_corners_nb = [4,7] # [H,W] rather than [w,h]
         extrinsics_square_size = 60 # mm # [h,w] if square is actually a rectangle

         [calibration.calculate.extrinsics.scene]
         show_reprojection_error = true # true or false (lowercase)
         extrinsics_extension = 'png' # any video or image extension
         # list of 3D coordinates to be manually labelled on images. Can also be a 2 dimensional plane. 
         # in m -> unlike for intrinsics, NOT in mm!
         object_coords_3d =   [[-2.0,  0.3,  0.0], 
                              [-2.0 , 0.0,  0.0], 
                              [-2.0, 0.0,  0.05], 
                              [-2.0, -0.3 ,  0.0], 
                              [0.0,  0.3,  0.0], 
                              [0.0, 0.0,  0.0], 
                              [0.0, 0.0,  0.05], 
                              [0.0, -0.3,  0.0]]
        
         [calibration.calculate.extrinsics.keypoints]
         # Coming soon!


[personAssociation]
   likelihood_threshold_association = 0.3

   [personAssociation.single_person]
   reproj_error_threshold_association = 20 # px
   tracked_keypoint = 'Neck' # If the neck is not detected by the pose_model, check skeleton.py 
               # and choose a stable point for tracking the person of interest (e.g., 'right_shoulder' or 'RShoulder')
   
   [personAssociation.multi_person]
   reconstruction_error_threshold = 0.1 # 0.1 = 10 cm
   min_affinity = 0.2 # affinity below which a correspondence is ignored


[triangulation]
reproj_error_threshold_triangulation = 15 # px
likelihood_threshold_triangulation= 0.3
min_cameras_for_triangulation = 2
interpolation = 'linear' #linear, slinear, quadratic, cubic, or none
                        # 'none' if you don't want to interpolate missing points
interp_if_gap_smaller_than = 10 # do not interpolate bigger gaps
fill_large_gaps_with = 'last_value' # 'last_value', 'nan', or 'zeros' 
show_interp_indices = true # true or false (lowercase). For each keypoint, return the frames that need to be interpolated
handle_LR_swap = false # Better if few cameras (eg less than 4) with risk of limb swapping (eg camera facing sagittal plane), otherwise slightly less accurate and slower
undistort_points = false # Better if distorted image (parallel lines curvy on the edge or at least one param > 10^-2), but unnecessary (and slightly slower) if distortions are low
make_c3d = true # save triangulated data in c3d format in addition to trc


[filtering]
type = 'butterworth' # butterworth, kalman, gaussian, LOESS, median, butterworth_on_speed
display_figures = false # true or false (lowercase) 
make_c3d = true # also save triangulated data in c3d format

   [filtering.butterworth]
   order = 4 
   cut_off_frequency = 6 # Hz
   [filtering.kalman]
   # How much more do you trust triangulation results (measurements), than previous data (process assuming constant acceleration)?
   trust_ratio = 100 # = measurement_trust/process_trust ~= process_noise/measurement_noise
   smooth = true # should be true, unless you need real-time filtering
   [filtering.butterworth_on_speed]
   order = 4 
   cut_off_frequency = 10 # Hz
   [filtering.gaussian]
   sigma_kernel = 2 #px
   [filtering.LOESS]
   nb_values_used = 30 # = fraction of data used * nb frames
   [filtering.median]
   kernel_size = 9


[markerAugmentation] 
## Requires the following markers: ["Neck", "RShoulder", "LShoulder", "RHip", "LHip", "RKnee", "LKnee",
##        "RAnkle", "LAnkle", "RHeel", "LHeel", "RSmallToe", "LSmallToe",
##        "RBigToe", "LBigToe", "RElbow", "LElbow", "RWrist", "LWrist"]
make_c3d = true # save triangulated data in c3d format in addition to trc


[kinematics]
use_augmentation = true  # true or false (lowercase) # Set to true if you want to use the model with augmented markers
use_contacts_muscles = true # true or false (lowercase) # If true, contact spheres and muscles are added to the model
right_left_symmetry = true # true or false (lowercase) # Set to false only if you have good reasons to think the participant is not symmetrical (e.g. prosthetic limb)

default_height = 1.7 # meters # If automatic height calculation did not work, this value is used to scale the model
remove_individual_scaling_setup = true # true or false (lowercase) # If true, the individual scaling setup files are removed to avoid cluttering
remove_individual_IK_setup = true # true or false (lowercase) # If true, the individual IK setup files are removed to avoid cluttering

fastest_frames_to_remove_percent = 0.1 # Frames with high speed are considered as outliers
close_to_zero_speed_m = 0.1 # Sum for all keypoints: about 0.1 m/frame
large_hip_knee_angles = 45 # Hip and knee angles below this value are considered as imprecise
trimmed_extrema_percent = 0.25 # Proportion of the most extreme segment values to remove before calculating their mean)


[logging]
use_custom_logging = false # if integrated in an API that already has logging



# CUSTOM skeleton
# If you use a model with different keypoints and/or different ordering
# Useful if you trained your own model, from DeepLabCut or MMPose for example. 
# Make sure the ids are set in the right order and start from zero.
# 
# If you want to perform inverse kinematics, you will also need to create an OpenSim model
# and add to its markerset the location where you expect the triangulated keypoints to be detected.
# 
# In this example, CUSTOM reproduces the HALPE_26 skeleton (default skeletons are stored in skeletons.py).
# You can create as many custom skeletons as you want, just add them further down and rename them.
# 
# Check your model hierarchy with:  
# from anytree import Node, RenderTree
# for pre, _, node in RenderTree(model): 
#     print(f'{pre}{node.name} id={node.id}')[pose.CUSTOM]
name = "Hip"
id = 19
  [[pose.CUSTOM.children]]
  name = "RHip"
  id = 12
     [[pose.CUSTOM.children.children]]
     name = "RKnee"
     id = 14
        [[pose.CUSTOM.children.children.children]]
        name = "RAnkle"
        id = 16
           [[pose.CUSTOM.children.children.children.children]]
           name = "RBigToe"
           id = 21
              [[pose.CUSTOM.children.children.children.children.children]]
              name = "RSmallToe"
              id = 23
           [[pose.CUSTOM.children.children.children.children]]
           name = "RHeel"
           id = 25
  [[pose.CUSTOM.children]]
  name = "LHip"
  id = 11
     [[pose.CUSTOM.children.children]]
     name = "LKnee"
     id = 13
        [[pose.CUSTOM.children.children.children]]
        name = "LAnkle"
        id = 15
           [[pose.CUSTOM.children.children.children.children]]
           name = "LBigToe"
           id = 20
              [[pose.CUSTOM.children.children.children.children.children]]
              name = "LSmallToe"
              id = 22
           [[pose.CUSTOM.children.children.children.children]]
           name = "LHeel"
           id = 24
  [[pose.CUSTOM.children]]
  name = "Neck"
  id = 18
     [[pose.CUSTOM.children.children]]
     name = "Head"
     id = 17
        [[pose.CUSTOM.children.children.children]]
        name = "Nose"
        id = 0
     [[pose.CUSTOM.children.children]]
     name = "RShoulder"
     id = 6
        [[pose.CUSTOM.children.children.children]]
        name = "RElbow"
        id = 8
           [[pose.CUSTOM.children.children.children.children]]
           name = "RWrist"
           id = 10
     [[pose.CUSTOM.children.children]]
     name = "LShoulder"
     id = 5
        [[pose.CUSTOM.children.children.children]]
        name = "LElbow"
        id = 7
           [[pose.CUSTOM.children.children.children.children]]
           name = "LWrist"
           id = 9<|MERGE_RESOLUTION|>--- conflicted
+++ resolved
@@ -89,16 +89,12 @@
 device = 'auto' # 'auto', 'CPU', 'CUDA', 'MPS', 'ROCM'
 backend = 'auto' # 'auto', 'openvino', 'onnxruntime', 'opencv'
 
-<<<<<<< HEAD
-display_detection = true
-=======
 tracking_mode = 'sports2d' # 'sports2d' or 'deepsort'. 'deepsort' is slower but more robust in difficult configurations
 deepsort_params = """{'max_age':30, 'n_init':3, 'nms_max_overlap':0.8, 'max_cosine_distance':0.3, 'nn_budget':200, 'max_iou_distance':0.8}""" # """{dictionary between 3 double quotes}"""
                   # More robust in crowded scenes but Can be tricky to parametrize. More information there: https://github.com/levan92/deep_sort_realtime/blob/master/deep_sort_realtime/deepsort_tracker.py#L51
                   # Note: For faster and more robust tracking, use {'embedder_gpu': True, embedder':'torchreid'}, which uses the GPU and runs osnet_ain_x1_0 by default. requires `pip install torch torchvision torchreid gdown tensorboard`
 
 display_detection = false
->>>>>>> 0257bba8
 overwrite_pose = false # set to false if you don't want to recalculate pose estimation when it has already been done
 save_video = 'to_video' # 'to_video' or 'to_images', 'none', or ['to_video', 'to_images']
 output_format = 'openpose' # 'openpose', 'mmpose', 'deeplabcut', 'none' or a list of them # /!\ only 'openpose' is supported for now
