#!/usr/bin/env python
# -*- coding: utf-8 -*-


'''
###########################################################################
## POSE ESTIMATION                                                       ##
###########################################################################

    Estimate pose from a video file or a folder of images and 
    write the results to JSON files, videos, and/or images.
    Results can optionally be displayed in real time.

    Supported models: HALPE_26 (default, body and feet), COCO_133 (body, feet, hands), COCO_17 (body)
    Supported modes: lightweight, balanced, performance (edit paths at rtmlib/tools/solutions if you 
    need nother detection or pose models)

    Optionally gives consistent person ID across frames (slower but good for 2D analysis)
    Optionally runs detection every n frames and inbetween tracks points (faster but less accurate).

    If a valid cuda installation is detected, uses the GPU with the ONNXRuntime backend. Otherwise, 
    uses the CPU with the OpenVINO backend.

    INPUTS:
    - videos or image folders from the video directory
    - a Config.toml file

    OUTPUTS:
    - JSON files with the detected keypoints and confidence scores in the OpenPose format
    - Optionally, videos and/or image files with the detected keypoints 
'''


## INIT
import os
import glob
import json
import logging
<<<<<<< HEAD
=======
from tqdm import tqdm
>>>>>>> 207e3512
import cv2
import time
import queue
import multiprocessing
import psutil

<<<<<<< HEAD
import numpy as np
import itertools as it
=======
from rtmlib import PoseTracker, Body, Wholebody, BodyWithFeet, draw_skeleton
from Pose2Sim.common import natural_sort_key, sort_people_sports2d
>>>>>>> 207e3512

from multiprocessing import shared_memory
from datetime import datetime
from pathlib import Path
from tqdm import tqdm
from rtmlib import PoseTracker, BodyWithFeet, Wholebody, Body, draw_skeleton
from scipy.optimize import linear_sum_assignment

## AUTHORSHIP INFORMATION
__author__ = "HunMin Kim, David Pagnon"
__copyright__ = "Copyright 2021, Pose2Sim"
__credits__ = ["HunMin Kim", "David Pagnon"]
__license__ = "BSD 3-Clause License"
__version__ = "0.9.4"
__maintainer__ = "David Pagnon"
__email__ = "contact@david-pagnon.com"
__status__ = "Development"


## FUNCTIONS
<<<<<<< HEAD
def rtm_estimator(config_dict):
    '''
    Estimate pose from webcams, video files, or a folder of images, and write the results to JSON files, videos, and/or images.
    Results can optionally be displayed in real-time.

    Supported models: HALPE_26 (default, body and feet), COCO_133 (body, feet, hands), COCO_17 (body)
    Supported modes: lightweight, balanced, performance (edit paths at rtmlib/tools/solutions if you need another detection or pose models)

    Optionally gives consistent person ID across frames (slower but good for 2D analysis)
    Optionally runs detection every n frames and in between tracks points (faster but less accurate).

    If a valid CUDA installation is detected, uses the GPU with the ONNXRuntime backend. Otherwise, uses the CPU with the OpenVINO backend.

    INPUTS:
    - videos or image folders from the video directory
    - a Config.toml file

    OUTPUTS:
    - JSON files with the detected keypoints and confidence scores in the OpenPose format
    - Optionally, videos and/or image files with the detected keypoints
    '''

    # Read config
    output_dir = config_dict['project']['project_dir']
    source_dir = os.path.join(output_dir, 'videos')
    pose_dir = os.path.join(output_dir, 'pose')

    overwrite_pose = config_dict['pose'].get('overwrite_pose', False)

    # Check if pose estimation has already been done
    if os.path.exists(pose_dir) and not overwrite_pose:
        logging.info('Skipping pose estimation as it has already been done. Set overwrite_pose to true in Config.toml if you want to run it again.')
        return
    elif overwrite_pose:
        logging.info('Overwriting previous pose estimation.')

    logging.info('Estimating pose...')

    show_realtime_results = config_dict['pose'].get('show_realtime_results', False)
    vid_img_extension = config_dict['pose']['vid_img_extension']
    webcam_ids = config_dict['pose'].get('webcam_ids', [])

    # Prepare list of sources (webcams, videos, image folders)
    sources = []

    if vid_img_extension == 'webcam':
        sources.extend({'type': 'webcam', 'id': cam_id, 'path': cam_id} for cam_id in (webcam_ids if isinstance(webcam_ids, list) else [webcam_ids]))
    else:
        video_files = sorted([str(f) for f in Path(source_dir).rglob('*' + vid_img_extension) if f.is_file()])
        sources.extend({'type': 'video', 'id': idx, 'path': video_path} for idx, video_path in enumerate(video_files))
        image_dirs = sorted([str(f) for f in Path(source_dir).iterdir() if f.is_dir()])
        sources.extend({'type': 'images', 'id': idx, 'path': folder} for idx, folder in enumerate(image_dirs, start=len(video_files)))

    if not sources:
        raise FileNotFoundError(f'No Webcams or no media files found in {source_dir}.')

    logging.info(f'Processing sources: {sources}')

    pose_tracker_settings = determine_tracker_settings(config_dict)

    # Create a global frame queue
    frame_queue = multiprocessing.Queue(maxsize=100)

    # Initialize shared memory buffers
    frame_size = config_dict['pose'].get('input_size', (640, 480))
    available_memory = psutil.virtual_memory().available
    frame_width, frame_height = frame_size
    frame_size_bytes = frame_width * frame_height * 3  # Assuming 3 channels
    num_buffers = min(100, int((available_memory / 2) / frame_size_bytes))
    logging.info(f"Number of buffers set to: {num_buffers}")

    # Preallocate shared memory buffers
    shared_buffers = {}
    available_buffers = multiprocessing.Queue()
    for i in range(num_buffers):
        unique_name = f"frame_buffer_{i}"
        shm = shared_memory.SharedMemory(name=unique_name, create=True, size=frame_size_bytes)
        shared_buffers[unique_name] = shm
        available_buffers.put(unique_name)

    # Create dictionaries to hold outputs for each source
    source_outputs = {}

    # Start display thread only if show_realtime_results is True
    display_thread = None
    display_queue = None
    if show_realtime_results:
        # Create display queue
        display_queue = multiprocessing.Queue()
        display_thread = DisplayProcess(sources, frame_size, display_queue)
        display_thread.start()

    active_source_processes = multiprocessing.Value('i', len(sources))

    # Start reading processes for each source
    reading_processes = []
    shared_counts = {}
    for source in sources:
        shared_counts[source['id']] = {
            'queued': multiprocessing.Value('i', 0),
            'processed': multiprocessing.Value('i', 0),
            'total': multiprocessing.Value('i', 0)
        }
        # Initialize outputs for each source
        outputs = setup_capture_directories(
            source['path'], pose_dir, 'to_images' in config_dict['project'].get('save_video', [])
        )
        # Correctly store the outputs in the dictionary
        source_outputs[source['id']] = outputs

        process = SourceProcess(
            source,
            config_dict,
            frame_queue,
            available_buffers,
            shared_buffers,
            shared_counts,
            frame_size,
            active_source_processes
        )
        process.start()
        reading_processes.append(process)

    # Compute the maximum number of worker processes
    cpu_count = multiprocessing.cpu_count()
    num_sources = len(sources)
    max_workers = max(1, cpu_count - num_sources - 2)
    logging.info(f"Starting {max_workers} worker processes.")

    # Start worker processes
    worker_processes = []
    for _ in range(max_workers):
        worker = WorkerProcess(
            config_dict,
            frame_queue,
            available_buffers,
            shared_buffers,
            shared_counts,
            pose_tracker_settings,
            display_queue,
            source_outputs,
            active_source_processes
        )
        worker.start()
        worker_processes.append(worker)

    # Initialize progress bars
    progress_bars = {}
    position_counter = 0  # Position for progress bars
    for idx, source in enumerate(sources):
        if source['type'] != 'webcam':
            source_id = source['id']
            desc = f"Source {source_id}"
            progress_bars[source_id] = tqdm(total=0, desc=desc, position=position_counter, leave=True)
            position_counter += 1 

    buffer_bar = tqdm(total=num_buffers, desc='Buffers Free', position=position_counter, leave=True)
    position_counter += 1  # Increment position counter for the next bar

    # Add worker progress bar
    worker_bar = tqdm(total=max_workers, desc='Active Workers', position=position_counter, leave=True)

    try:
        while any(process.is_alive() for process in reading_processes) or not frame_queue.empty():
            # Update progress bars for sources
            for source_id, pb in progress_bars.items():
                counts = shared_counts[source_id]
                total_frames = counts['total'].value
                processed = counts['processed'].value
                if total_frames > 0:
                    pb.total = total_frames
                    pb.n = processed
                    pb.refresh()
            # Update buffer bar
            free_buffers = available_buffers.qsize()
            buffer_bar.n = free_buffers
            buffer_bar.refresh()

            # Update worker progress bar
            active_workers = sum(1 for worker in worker_processes if worker.is_alive())
            worker_bar.n = active_workers
            worker_bar.refresh()
            if display_thread and display_thread.stopped:
                for process in reading_processes:
                    process.stop()
            time.sleep(0.1)
    except KeyboardInterrupt:
        logging.info("Processing interrupted by user.")
    finally:
        # Wait for reading processes to finish
        for process in reading_processes:
            process.join()
        for worker in worker_processes:
            worker.join()
        # Clean up shared memory
        for shm in shared_buffers.values():
            shm.close()
            shm.unlink()

        if display_thread:
            display_thread.stop()
            display_thread.join()
        for pb in progress_bars.values():
            pb.close()
        buffer_bar.close()
        logging.shutdown()


def process_single_frame(config_dict, frame, source_id, frame_idx, output_dirs, pose_tracker, multi_person, save_video, save_images, show_realtime_results, output_format, out_vid, prev_keypoints, tracking_mode):
    '''
    Processes a single frame from a source.

    Args:
        config_dict (dict): Configuration dictionary.
        frame (ndarray): Frame image.
        source_id (int): Source ID.
        frame_idx (int): Frame index.
        output_dirs (tuple): Output directories.
        pose_tracker: Pose tracker object.
        multi_person (bool): Whether to track multiple persons.
        output_format (str): Output format.
        save_video (bool): Whether to save the output video.
        save_images (bool): Whether to save output images.
        show_realtime_results (bool): Whether to display results in real time.
        out_vid (cv2.VideoWriter): Video writer object.

    Returns:
        tuple: (source_id, img_show)
    '''
    output_dir, output_dir_name, img_output_dir, json_output_dir, output_video_path = output_dirs

    # Perform pose estimation on the frame
    keypoints, scores = pose_tracker(frame)

    # Tracking people IDs across frames (if needed)
    keypoints, scores, prev_keypoints = track_people(
        keypoints, scores, multi_person, tracking_mode, prev_keypoints, pose_tracker
    )

    if 'openpose' in output_format:
        json_file_path = os.path.join(json_output_dir, f'{output_dir_name}_{frame_idx:06d}.json')
        save_to_openpose(json_file_path, keypoints, scores)

    if show_realtime_results or save_video or save_images:
        # Draw skeleton on the frame
        img_show = draw_skeleton(frame, keypoints, scores, kpt_thr=0.1)

    # Save video and images
    if save_video and out_vid is not None:
        out_vid.write(img_show)

    if save_images:
        cv2.imwrite(os.path.join(img_output_dir, f'{output_dir_name}_{frame_idx:06d}.jpg'), img_show)

    return (source_id, img_show), keypoints

class DisplayProcess(multiprocessing.Process):
    '''
    Thread for displaying combined images to avoid thread-safety issues with OpenCV.
    '''
    def __init__(self, sources, input_size, display_queue):
        super().__init__(daemon=True)
        self.display_queue = display_queue
        self.stopped = False
        self.sources = sources
        self.input_size = input_size
        self.window_name = "Combined Feeds"
        self.window_size = (1920, 1080)
        self.grid_size = self.calculate_grid_size(len(sources))
        self.img_placeholder = np.zeros((input_size[1], input_size[0], 3), dtype=np.uint8)
        self.source_ids = sorted([source['id'] for source in self.sources])
        self.source_positions = self.create_source_positions()
        self.frames = {source_id: self.get_placeholder_frame(source_id, 'Not Connected') for source_id in self.source_ids}

    def run(self):
        while not self.stopped:
            try:
                frames_dict = self.display_queue.get(timeout=0.1)
                if frames_dict:
                    self.frames.update(frames_dict)
                    self.display_combined_image()
            except queue.Empty:
                continue

    def display_combined_image(self):
        combined_image = self.combine_frames()
        if combined_image is not None:
            cv2.imshow(self.window_name, combined_image)
            if cv2.waitKey(1) & 0xFF in [ord('q'), 27]:
                logging.info("Display window closed by user.")
                self.stopped = True

    def create_source_positions(self):
        positions = {}
        idx = 0
        for i in range(self.grid_size[0]):
            for j in range(self.grid_size[1]):
                if idx < len(self.source_ids):
                    source_id = self.source_ids[idx]
                    positions[source_id] = (i, j)
                    idx += 1
        return positions

    def combine_frames(self):
        window_width, window_height = self.window_size
        rows, cols = self.grid_size
        frame_width = window_width // cols
        frame_height = window_height // rows
        frame_size = (frame_width, frame_height)

        combined_image = np.zeros((window_height, window_width, 3), dtype=np.uint8)

        for source_id in self.source_ids:
            i, j = self.source_positions[source_id]
            frame = self.frames.get(source_id, self.img_placeholder)
            resized_frame = cv2.resize(frame, frame_size)
            y1 = i * frame_height
            y2 = y1 + frame_height
            x1 = j * frame_width
            x2 = x1 + frame_width
            combined_image[y1:y2, x1:x2] = resized_frame
        return combined_image

    def calculate_grid_size(self, num_sources):
        cols = int(np.ceil(np.sqrt(num_sources)))
        rows = int(np.ceil(num_sources / cols))
        return (rows, cols)

    def stop(self):
        self.stopped = True

    def get_placeholder_frame(self, source_id, message):
        return cv2.putText(self.img_placeholder.copy(), f'Source {source_id}: {message}', (50, self.input_size[1] // 2),
                    cv2.FONT_HERSHEY_SIMPLEX, 1, (0, 0, 255), 2, cv2.LINE_AA)

    def __del__(self):
        cv2.destroyAllWindows()


class WorkerProcess(multiprocessing.Process):
    def __init__(self, config_dict, frame_queue, available_buffers, shared_buffers, shared_counts, pose_tracker_settings, display_queue, source_outputs, active_source_processes):
        super().__init__()
        self.config_dict = config_dict
        self.frame_queue = frame_queue
        self.available_buffers = available_buffers
        self.shared_buffers = shared_buffers
        self.shared_counts = shared_counts
        self.pose_tracker_settings = pose_tracker_settings
        self.display_queue = display_queue
        self.stopped = False
        self.source_outputs = source_outputs
        self.prev_keypoints = {}
        self.active_source_processes = active_source_processes

    def run(self):
        try:
            # Initialize the pose tracker
            pose_tracker = setup_pose_tracker(self.pose_tracker_settings)
        
            # Prepare other necessary parameters
            multi_person = self.config_dict['project'].get('multi_person', False)
            save_video = 'to_video' in self.config_dict['project'].get('save_video', [])
            save_images = 'to_images' in self.config_dict['project'].get('save_video', [])
            show_realtime_results = self.config_dict['pose'].get('show_realtime_results', False)
            output_format = self.config_dict['project'].get('output_format', 'openpose')
            tracking_mode = self.config_dict['pose'].get('tracking_mode')

            # Initialize a dictionary to store out_vids for each source inside the process
            local_out_vids = {}

            while True:
                
                if self.frame_queue.empty() and self.active_source_processes.value == 0:
                    logging.info(f"WorkerProcess {self.pid} is terminating.")
                    break
                try:
                    item = self.frame_queue.get(timeout=0.1)
                    if item is None:
                        # No more frames to process
                        break
                    buffer_name, frame_shape, frame_dtype_str, source_id, frame_idx = item
                    shm = self.shared_buffers[buffer_name]
                    frame = np.ndarray(frame_shape, dtype=np.dtype(frame_dtype_str), buffer=shm.buf)

                    # Get the outputs for this source
                    outputs = self.source_outputs[source_id]

                    # Create out_vid for this source if needed and not already created
                    if save_video and source_id not in local_out_vids:
                        # Create VideoWriter for this source
                        fourcc = cv2.VideoWriter_fourcc(*'mp4v')
                        fps = self.config_dict['pose'].get('fps', 30)
                        input_size = self.config_dict['pose'].get('input_size', (640, 480))
                        W, H = input_size
                        output_video_path = outputs[4]
                        out_vid = cv2.VideoWriter(output_video_path, fourcc, fps, (W, H))
                        local_out_vids[source_id] = out_vid
                    else:
                        out_vid = local_out_vids.get(source_id)

                    prev_keypoints = self.prev_keypoints.get(source_id, None)

                    # Process the frame
                    result, current_keypoints = process_single_frame(
                        self.config_dict,
                        frame,
                        source_id,
                        frame_idx,
                        outputs,
                        pose_tracker,
                        multi_person,
                        save_video,
                        save_images,
                        show_realtime_results,
                        output_format,
                        out_vid,
                        prev_keypoints,
                        tracking_mode
                    )

                    self.prev_keypoints[source_id] = current_keypoints

                    # Update shared counts
                    with self.shared_counts[source_id]['processed'].get_lock():
                        self.shared_counts[source_id]['processed'].value += 1

                    # Release the buffer back to available_buffers
                    self.available_buffers.put(buffer_name)

                    # Handle display
                    if show_realtime_results:
                        self.display_queue.put({source_id: result[1]})

                except queue.Empty:
                    time.sleep(0.1)
                    continue

            # Release VideoWriters
            for out_vid in local_out_vids.values():
                out_vid.release()

        except Exception as e:
            logging.error(f"Error in WorkerProcess: {e}")
            self.stopped = True


class SourceProcess(multiprocessing.Process):
    def __init__(self, source, config_dict, frame_queue, available_buffers, shared_buffers, shared_counts, frame_size, active_source_processes):
        super().__init__()
        self.source = source
        self.config_dict = config_dict
        self.frame_queue = frame_queue
        self.image_extension = config_dict['pose']['vid_img_extension']
        self.stopped = False
        self.frame_idx = 0
        self.total_frames = 0
        self.cap = None
        self.image_files = []
        self.image_index = 0
        self.frame_ranges = None
        self.available_buffers = available_buffers
        self.shared_buffers = shared_buffers
        self.shared_counts = shared_counts
        self.frame_size = frame_size
        self.active_source_processes = active_source_processes

    def run(self):
        try:
            if self.source['type'] == 'webcam':
                self.setup_webcam()
                time.sleep(1)
                self.shared_counts[self.source['id']]['total'].value = 0
            elif self.source['type'] == 'video':
                self.open_video()
                self.frame_ranges = self.parse_frame_ranges(self.config_dict['project'].get('frame_range', []))
                if self.frame_ranges:
                    self.total_frames = len(self.frame_ranges)
                else:
                    self.total_frames = int(self.cap.get(cv2.CAP_PROP_FRAME_COUNT))
                self.shared_counts[self.source['id']]['total'].value = self.total_frames
            elif self.source['type'] == 'images':
                self.load_images()
                self.shared_counts[self.source['id']]['total'].value = self.total_frames
            else:
                logging.error(f"Unknown source type: {self.source['type']}")
                self.stopped = True
                return
            while not self.stopped:
                frame = self.capture_frame()
                if frame is not None:
                    # Get a buffer from available_buffers
                    buffer_name = self.available_buffers.get()
                    shm = self.shared_buffers[buffer_name]
                    np_frame = np.ndarray(frame.shape, dtype=frame.dtype, buffer=shm.buf)
                    np_frame[:] = frame
                    # Put the buffer info into frame_queue
                    item = (buffer_name, frame.shape, frame.dtype.str, self.source['id'], self.frame_idx)
                    self.frame_queue.put(item)
                    # Update shared_counts
                    with self.shared_counts[self.source['id']]['queued'].get_lock():
                        self.shared_counts[self.source['id']]['queued'].value += 1
                    self.frame_idx += 1
                else:
                    break
            logging.info(f"SourceProcess {self.source['id']} is terminating.")
            with self.active_source_processes.get_lock():
                self.active_source_processes.value -= 1
        except Exception as e:
            logging.error(f"Error in SourceProcess: {e}")
            self.stopped = True
            with self.active_source_processes.get_lock():
                self.active_source_processes.value -= 1

    def parse_frame_ranges(self, frame_ranges):
        if self.source['type'] != 'webcam':
            if len(frame_ranges) == 2 and all(isinstance(x, int) for x in frame_ranges):
                start_frame, end_frame = frame_ranges
                return set(range(start_frame, end_frame + 1))
            elif len(frame_ranges) == 0:
                return None
            else:
                return set(frame_ranges)
        else:
            return None

    def shared_counts_lock(self):
        return multiprocessing.Lock()

    def cleanup_shared_memory(self):
        for shm in self.shm_list:
            shm.close()
            shm.unlink()
        self.shm_list.clear()

    def setup_webcam(self):
        self.open_webcam()
        time.sleep(1)

    def open_video(self):
        self.cap = cv2.VideoCapture(self.source['path'])
        if not self.cap.isOpened():
            logging.error(f"Cannot open video file {self.source['path']}")
            self.stopped = True
            return

    def load_images(self):
        path_pattern = os.path.join(self.source['path'], f'*{self.image_extension}')
        self.image_files = sorted(glob.glob(path_pattern))
        self.total_frames = len(self.image_files)

    def capture_frame(self):
        frame = None
        if self.source['type'] == 'webcam':
            frame = self.read_webcam_frame()
            if frame is not None:
                self.frame_idx += 1
        elif self.source['type'] == 'video':
            ret, frame = self.cap.read()
            if not ret:
                logging.info(f"End of video {self.source['path']}")
                self.stopped = True
                return None
            if self.frame_ranges and self.frame_idx not in self.frame_ranges:
                logging.debug(f"Skipping frame {self.frame_idx} as it's not in the specified frame range.")
                self.frame_idx += 1
                return self.capture_frame()
            else:
                logging.debug(f"Reading frame {self.frame_idx} from video {self.source['path']}.")
        elif self.source['type'] == 'images':
            if self.image_index < len(self.image_files):
                frame = cv2.imread(self.image_files[self.image_index])
                self.image_index += 1
                self.frame_idx += 1
            else:
                self.stopped = True
                return None

        if frame is not None:
            # Avoid unnecessary resizing if frame already matches expected size
            if frame.shape[1] != self.frame_size[0] or frame.shape[0] != self.frame_size[1]:
                frame = cv2.resize(frame, (self.frame_size[0], self.frame_size[1]))
            return frame
        return None

    def open_webcam(self):
        self.connected = False
        try:
            self.cap = cv2.VideoCapture(int(self.source['id']), cv2.CAP_DSHOW)
            if self.cap.isOpened():
                self.cap.set(cv2.CAP_PROP_FRAME_WIDTH, self.frame_size[0])
                self.cap.set(cv2.CAP_PROP_FRAME_HEIGHT, self.frame_size[1])
                logging.info(f"Webcam {self.source['id']} opened.")
                self.connected = True
            else:
                logging.error(f"Cannot open webcam {self.source['id']}.")
                self.cap = None
        except Exception as e:
            logging.error(f"Exception occurred while opening webcam {self.source['id']}: {e}")
            self.cap = None

    def read_webcam_frame(self):
        if self.cap is None or not self.cap.isOpened():
            logging.warning(f"Webcam {self.source['id']} not opened. Attempting to open...")
            self.open_webcam()
            if self.cap is None or not self.cap.isOpened():
                return None
        ret, frame = self.cap.read()
        if not ret or frame is None:
            logging.warning(f"Failed to read frame from webcam {self.source['id']}.")
            self.cap.release()
            self.cap = None
            return None
        return frame

    def stop(self):
        self.stopped = True
        if self.cap:
            self.cap.release()


def setup_capture_directories(source_path, output_dir, save_images):
    '''
    Set up output directories for saving images and JSON files.

    Returns:
        tuple: (output_dir, output_dir_name, img_output_dir, json_output_dir, output_video_path)
    '''
    if isinstance(source_path, int):
        # Handle webcam source
        current_date = datetime.now().strftime("%Y%m%d_%H%M%S")
        output_dir_name = f'webcam{source_path}_{current_date}'
    else:
        output_dir_name = os.path.basename(os.path.splitext(str(source_path))[0])

    # Define the full path for the output directory

    # Create output directories if they do not exist
    os.makedirs(output_dir, exist_ok=True)

    # Prepare directories for images and JSON outputs
    img_output_dir = os.path.join(output_dir, f'{output_dir_name}_img')
    json_output_dir = os.path.join(output_dir, f'{output_dir_name}_json')
    if save_images:
        os.makedirs(img_output_dir, exist_ok=True)
    os.makedirs(json_output_dir, exist_ok=True)

    # Define the path for the output video file
    output_video_path = os.path.join(output_dir, f'{output_dir_name}_pose.mp4')

    return output_dir, output_dir_name, img_output_dir, json_output_dir, output_video_path
=======
def setup_backend_device(backend='auto', device='auto'):
    '''
    Set up the backend and device for the pose tracker based on the availability of hardware acceleration.
    TensorRT is not supported by RTMLib yet: https://github.com/Tau-J/rtmlib/issues/12

    If device and backend are not specified, they are automatically set up in the following order of priority:
    1. GPU with CUDA and ONNXRuntime backend (if CUDAExecutionProvider is available)
    2. GPU with ROCm and ONNXRuntime backend (if ROCMExecutionProvider is available, for AMD GPUs)
    3. GPU with MPS or CoreML and ONNXRuntime backend (for macOS systems)
    4. CPU with OpenVINO backend (default fallback)
    '''

    if device!='auto' and backend!='auto':
        device = device.lower()
        backend = backend.lower()

    if device=='auto' or backend=='auto':
        if device=='auto' and backend!='auto' or device!='auto' and backend=='auto':
            logging.warning(f"If you set device or backend to 'auto', you must set the other to 'auto' as well. Both device and backend will be determined automatically.")

        try:
            import torch
            import onnxruntime as ort
            if torch.cuda.is_available() == True and 'CUDAExecutionProvider' in ort.get_available_providers():
                device = 'cuda'
                backend = 'onnxruntime'
                logging.info(f"\nValid CUDA installation found: using ONNXRuntime backend with GPU.")
            elif torch.cuda.is_available() == True and 'ROCMExecutionProvider' in ort.get_available_providers():
                device = 'rocm'
                backend = 'onnxruntime'
                logging.info(f"\nValid ROCM installation found: using ONNXRuntime backend with GPU.")
            else:
                raise 
        except:
            try:
                import onnxruntime as ort
                if 'MPSExecutionProvider' in ort.get_available_providers() or 'CoreMLExecutionProvider' in ort.get_available_providers():
                    device = 'mps'
                    backend = 'onnxruntime'
                    logging.info(f"\nValid MPS installation found: using ONNXRuntime backend with GPU.")
                else:
                    raise
            except:
                device = 'cpu'
                backend = 'openvino'
                logging.info(f"\nNo valid CUDA installation found: using OpenVINO backend with CPU.")
        
    return backend, device

>>>>>>> 207e3512

def save_to_openpose(json_file_path, keypoints, scores):
    '''
    Save the keypoints and scores to a JSON file in the OpenPose format

    INPUTS:
    - json_file_path: Path to save the JSON file
    - keypoints: Detected keypoints
    - scores: Confidence scores for each keypoint

    OUTPUTS:
    - JSON file with the detected keypoints and confidence scores in the OpenPose format
    '''

    # Prepare keypoints with confidence scores for JSON output
    keypoints_with_confidence = np.concatenate([keypoints, scores[:, :, np.newaxis]], axis=2)
    keypoints_with_confidence_flat = keypoints_with_confidence.reshape((keypoints.shape[0], -1))

    detections = [
        {
            "person_id": [-1],
            "pose_keypoints_2d": person_keypoints.tolist(),
            "face_keypoints_2d": [],
            "hand_left_keypoints_2d": [],
            "hand_right_keypoints_2d": [],
            "pose_keypoints_3d": [],
            "face_keypoints_3d": [],
            "hand_left_keypoints_3d": [],
            "hand_right_keypoints_3d": []
        }
        for person_keypoints in keypoints_with_confidence_flat
    ]

    # Create JSON output structure
    json_output = {"version": 1.3, "people": detections}

    # Save JSON output for each frame
    with open(json_file_path, 'w') as json_file:
        json.dump(json_output, json_file)

<<<<<<< HEAD

def determine_tracker_settings(config_dict):
    det_frequency = config_dict['pose']['det_frequency']
    mode = config_dict['pose']['mode']
    pose_model = config_dict['pose']['pose_model']

    try:
        import torch
        import onnxruntime as ort
        if torch.cuda.is_available() and 'CUDAExecutionProvider' in ort.get_available_providers():
            device = 'cuda'
            backend = 'onnxruntime'
            logging.info(f"Valid CUDA installation found: using ONNXRuntime backend with GPU.")
        elif torch.cuda.is_available() and 'ROCMExecutionProvider' in ort.get_available_providers():
            device = 'rocm'
            backend = 'onnxruntime'
            logging.info(f"Valid ROCM installation found: using ONNXRuntime backend with GPU.")
        else:
            raise
    except:
        try:
            import onnxruntime as ort
            if 'MPSExecutionProvider' in ort.get_available_providers() or 'CoreMLExecutionProvider' in ort.get_available_providers():
                device = 'mps'
                backend = 'onnxruntime'
                logging.info(f"Valid MPS installation found: using ONNXRuntime backend with GPU.")
            else:
                raise
        except:
            device = 'cpu'
            backend = 'openvino'
            logging.info(f"No valid CUDA installation found: using OpenVINO backend with CPU.")

        logging.info(f"Using device: {device}, backend: {backend}")

    if det_frequency > 1:
        logging.info(f'Inference run every {det_frequency} frames. In between, pose estimation tracks previously detected points.')
    elif det_frequency == 1:
        logging.info(f'Inference run on every single frame.')
    else:
        raise ValueError(f"Invalid det_frequency: {det_frequency}. Must be an integer greater or equal to 1.")

    # Select the appropriate model based on the model_type
    if pose_model.upper() in ('HALPE_26', 'BODY_WITH_FEET'):
        model_class = BodyWithFeet
        logging.info(f"Using HALPE_26 model (body and feet) for pose estimation.")
    elif pose_model.upper() in ('COCO_133', 'WHOLE_BODY'):
        model_class = Wholebody
        logging.info(f"Using COCO_133 model (body, feet, hands, and face) for pose estimation.")
    elif pose_model.upper() in ('COCO_17', 'BODY'):
        model_class = Body
        logging.info(f"Using COCO_17 model (body) for pose estimation.")
    else:
        raise ValueError(f"Invalid model_type: {pose_model}. Must be 'HALPE_26', 'COCO_133', or 'COCO_17'.")

    logging.info(f'Mode: {mode}.')

    return (model_class, det_frequency, mode, backend, device)


def setup_pose_tracker(pose_tracker_settings):
    # Initialize the pose tracker with the selected model
    model_class, det_frequency, mode, backend, device = pose_tracker_settings
    
    pose_tracker = PoseTracker(
        model_class,
        det_frequency=det_frequency,
        mode=mode,
        backend=backend,
        device=device,
        tracking=False,
        to_openpose=False)

    return pose_tracker


def track_people(keypoints, scores, multi_person, tracking_mode, prev_keypoints, pose_tracker=None):
    return_first_only = not multi_person

    if tracking_mode == 'rtmlib':
        keypoints, scores = sort_people_rtmlib(pose_tracker, keypoints, scores, return_first_only)
    else:
        if prev_keypoints is None:
            prev_keypoints = keypoints
        if tracking_mode == 'hungarian':
            prev_keypoints, keypoints, scores = sort_people_hungarian(prev_keypoints, keypoints, scores, return_first_only)
        else:
            prev_keypoints, keypoints, scores = sort_people_sports2d(prev_keypoints, keypoints, scores, return_first_only)

    return keypoints, scores, prev_keypoints


def sort_people_rtmlib(pose_tracker, keypoints, scores, return_first_only=False):
    '''
    Associate persons across frames (RTMLib method)

    INPUTS:
    - pose_tracker: PoseTracker. The initialized RTMLib pose tracker object
    - keypoints: array of shape K, L, M with K the number of detected persons,
    L the number of detected keypoints, M their 2D coordinates
    - scores: array of shape K, L with K the number of detected persons,
    L the confidence of detected keypoints

    OUTPUT:
    - sorted_keypoints: array with reordered persons
    - sorted_scores: array with reordered scores
    '''
    
    try:
        desired_size = max(pose_tracker.track_ids_last_frame)+1
        sorted_keypoints = np.full((desired_size, keypoints.shape[1], 2), np.nan)
        sorted_keypoints[pose_tracker.track_ids_last_frame] = keypoints[:len(pose_tracker.track_ids_last_frame), :, :]
        sorted_scores = np.full((desired_size, scores.shape[1]), np.nan)
        sorted_scores[pose_tracker.track_ids_last_frame] = scores[:len(pose_tracker.track_ids_last_frame), :]
    except:
        sorted_keypoints, sorted_scores = keypoints, scores

    if return_first_only and sorted_keypoints.shape[0] > 0:
        sorted_keypoints = np.array([sorted_keypoints[0]])
        sorted_scores = np.array([sorted_scores[0]])

    return sorted_keypoints, sorted_scores


def sort_people_hungarian(keyptpre, keypt, scores, return_first_only=False):
    '''
    Matches people across frames using the Hungarian algorithm.

    INPUTS:
    - keyptpre: array of shape (K_prev, L, 2)
    - keypt: array of shape (K_curr, L, 2)
    - scores: array of shape (K_curr, L)

    OUTPUTS:
    - sorted_prev_keypoints: array with reordered people with the values from the previous frame if the current is empty
    - sorted_keypoints: array with reordered people
    - sorted_scores: array with reordered scores
    '''

    K_prev = len(keyptpre)
    K_curr = len(keypt)

    # Calculate the cost matrix
    cost_matrix = np.zeros((K_prev, K_curr))

    for i in range(K_prev):
        for j in range(K_curr):
            # Calculate the average Euclidean distance between keypoints
            dist = np.linalg.norm(keyptpre[i] - keypt[j], axis=1)
            valid = ~np.isnan(dist)
            if np.any(valid):
                cost_matrix[i, j] = np.nanmean(dist[valid])
            else:
                cost_matrix[i, j] = np.inf

    # Solve the assignment problem
    row_ind, col_ind = linear_sum_assignment(cost_matrix)

    # Initialize the sorted arrays
    sorted_keypoints = np.full_like(keyptpre, np.nan)
    sorted_scores = np.full((K_prev, keypt.shape[1]), np.nan)

    for r, c in zip(row_ind, col_ind):
        if cost_matrix[r, c] != np.inf:
            sorted_keypoints[r] = keypt[c]
            sorted_scores[r] = scores[c]
        else:
            pass  # No valid assignment

    # Keep previous keypoints if no new ones are assigned
    sorted_prev_keypoints = np.where(np.isnan(sorted_keypoints), keyptpre, sorted_keypoints)

    if return_first_only and sorted_keypoints.shape[0] > 0:
        sorted_keypoints = np.array([sorted_keypoints[0]])
        sorted_scores = np.array([sorted_scores[0]])

    return sorted_prev_keypoints, sorted_keypoints, sorted_scores


def sort_people_sports2d(keyptpre, keypt, scores, return_first_only=False):
    '''
    Associate persons across frames (Pose2Sim method)
    Persons' indices are sometimes swapped when changing frame
    A person is associated to another in the next frame when they are at a small distance
    
    N.B.: Requires min_with_single_indices and euclidian_distance function (see common.py)

    INPUTS:
    - keyptpre: array of shape K, L, M with K the number of detected persons,
    L the number of detected keypoints, M their 2D coordinates
    - keypt: idem keyptpre, for current frame
    - score: array of shape K, L with K the number of detected persons,
    L the confidence of detected keypoints
    
    OUTPUTS:
    - sorted_prev_keypoints: array with reordered persons with values of previous frame if current is empty
    - sorted_keypoints: array with reordered persons
    - sorted_scores: array with reordered scores
    '''
    
    # Generate possible person correspondences across frames
    if len(keyptpre) < len(keypt):
        keyptpre = np.concatenate((keyptpre, np.full((len(keypt)-len(keyptpre), keypt.shape[1], 2), np.nan)))
    if len(keypt) < len(keyptpre):
        keypt = np.concatenate((keypt, np.full((len(keyptpre)-len(keypt), keypt.shape[1], 2), np.nan)))
        scores = np.concatenate((scores, np.full((len(keyptpre)-len(scores), scores.shape[1]), np.nan)))
    personsIDs_comb = sorted(list(it.product(range(len(keyptpre)), range(len(keypt)))))
    
    # Compute distance between persons from one frame to another
    frame_by_frame_dist = []
    for comb in personsIDs_comb:
        frame_by_frame_dist += [euclidean_distance(keyptpre[comb[0]],keypt[comb[1]])]
    # frame_by_frame_dist = np.mean(frame_by_frame_dist, axis=1)
    
    # Sort correspondences by distance
    _, _, associated_tuples = min_with_single_indices(frame_by_frame_dist, personsIDs_comb)
    
    # Associate points to same index across frames, nan if no correspondence
    sorted_keypoints, sorted_scores = [], []
    for i in range(len(keyptpre)):
        id_in_old =  associated_tuples[:,1][associated_tuples[:,0] == i].tolist()
        if len(id_in_old) > 0:
            sorted_keypoints += [keypt[id_in_old[0]]]
            sorted_scores += [scores[id_in_old[0]]]
        else:
            sorted_keypoints += [keypt[i]]
            sorted_scores += [scores[i]]
    sorted_keypoints, sorted_scores = np.array(sorted_keypoints), np.array(sorted_scores)

    # Keep track of previous values even when missing for more than one frame
    sorted_prev_keypoints = np.where(np.isnan(sorted_keypoints) & ~np.isnan(keyptpre), keyptpre, sorted_keypoints)

    if return_first_only and sorted_keypoints.shape[0] > 0:
        sorted_keypoints = np.array([sorted_keypoints[0]])
        sorted_scores = np.array([sorted_scores[0]])
    
    return sorted_prev_keypoints, sorted_keypoints, sorted_scores

=======
>>>>>>> 207e3512

def euclidean_distance(q1, q2):
    '''
<<<<<<< HEAD
    Euclidean distance between 2 points (N-dim).
=======
    Estimate pose from a video file
    
    INPUTS:
    - video_path: str. Path to the input video file
    - pose_tracker: PoseTracker. Initialized pose tracker object from RTMLib
    - output_format: str. Output format for the pose estimation results ('openpose', 'mmpose', 'deeplabcut')
    - save_video: bool. Whether to save the output video
    - save_images: bool. Whether to save the output images
    - display_detection: bool. Whether to show real-time visualization
    - frame_range: list. Range of frames to process

    OUTPUTS:
    - JSON files with the detected keypoints and confidence scores in the OpenPose format
    - if save_video: Video file with the detected keypoints and confidence scores drawn on the frames
    - if save_images: Image files with the detected keypoints and confidence scores drawn on the frames
    '''

    try:
        cap = cv2.VideoCapture(video_path)
        cap.read()
        if cap.read()[0] == False:
            raise
    except:
        raise NameError(f"{video_path} is not a video. Images must be put in one subdirectory per camera.")
    
    pose_dir = os.path.abspath(os.path.join(video_path, '..', '..', 'pose'))
    if not os.path.isdir(pose_dir): os.makedirs(pose_dir)
    video_name_wo_ext = os.path.splitext(os.path.basename(video_path))[0]
    json_output_dir = os.path.join(pose_dir, f'{video_name_wo_ext}_json')
    output_video_path = os.path.join(pose_dir, f'{video_name_wo_ext}_pose.mp4')
    img_output_dir = os.path.join(pose_dir, f'{video_name_wo_ext}_img')
    
    if save_video: # Set up video writer
        fourcc = cv2.VideoWriter_fourcc(*'mp4v') # Codec for the output video
        fps = round(cap.get(cv2.CAP_PROP_FPS)) # Get the frame rate from the raw video
        W, H = int(cap.get(cv2.CAP_PROP_FRAME_WIDTH)),int(cap.get(cv2.CAP_PROP_FRAME_HEIGHT)) # Get the width and height from the raw video
        out = cv2.VideoWriter(output_video_path, fourcc, fps, (W, H)) # Create the output video file
        
    if display_detection:
        cv2.namedWindow(f"Pose Estimation {os.path.basename(video_path)}", cv2.WINDOW_NORMAL + cv2.WINDOW_KEEPRATIO)

    frame_idx = 0
    cap = cv2.VideoCapture(video_path)
    total_frames = int(cap.get(cv2.CAP_PROP_FRAME_COUNT))
    f_range = [[total_frames] if frame_range==[] else frame_range][0]
    with tqdm(total=total_frames, desc=f'Processing {os.path.basename(video_path)}') as pbar:
        while cap.isOpened():
            # print('\nFrame ', frame_idx)
            success, frame = cap.read()
            if not success:
                break
            
            if frame_idx in range(*f_range):
                # Perform pose estimation on the frame
                keypoints, scores = pose_tracker(frame)

                # Tracking people IDs across frames
                if multi_person:
                    if 'prev_keypoints' not in locals(): prev_keypoints = keypoints
                    prev_keypoints, keypoints, scores = sort_people_sports2d(prev_keypoints, keypoints, scores=scores)
           
                # Save to json
                if 'openpose' in output_format:
                    json_file_path = os.path.join(json_output_dir, f'{video_name_wo_ext}_{frame_idx:06d}.json')
                    save_to_openpose(json_file_path, keypoints, scores)

                # Draw skeleton on the frame
                if display_detection or save_video or save_images:
                    img_show = frame.copy()
                    img_show = draw_skeleton(img_show, keypoints, scores, kpt_thr=0.1) # maybe change this value if 0.1 is too low
                
                if display_detection:
                    cv2.imshow(f"Pose Estimation {os.path.basename(video_path)}", img_show)
                    if cv2.waitKey(1) & 0xFF == ord('q'):
                        break

                if save_video:
                    out.write(img_show)

                if save_images:
                    if not os.path.isdir(img_output_dir): os.makedirs(img_output_dir)
                    cv2.imwrite(os.path.join(img_output_dir, f'{video_name_wo_ext}_{frame_idx:06d}.jpg'), img_show)

            frame_idx += 1
            pbar.update(1)

    cap.release()
    if save_video:
        out.release()
        logging.info(f"--> Output video saved to {output_video_path}.")
    if save_images:
        logging.info(f"--> Output images saved to {img_output_dir}.")
    if display_detection:
        cv2.destroyAllWindows()

>>>>>>> 207e3512

    INPUTS:
    - q1: list of N_dimensional coordinates of point
    - q2: idem

    OUTPUTS:
    - euc_dist: float. Euclidian distance between q1 and q2
    '''

    q1 = np.array(q1)
    q2 = np.array(q2)
    dist = q2 - q1

    euc_dist = np.sqrt(np.sum( [d**2 for d in dist]))

    return euc_dist


def min_with_single_indices(L, T):
    '''
    Let L be a list (size s) with T associated tuple indices (size s).
    Select the smallest values of L, considering that 
    the next smallest value cannot have the same numbers 
    in the associated tuple as any of the previous ones.

    Example:
    L = [  20,   27,  51,    33,   43,   23,   37,   24,   4,   68,   84,    3  ]
    T = list(it.product(range(2),range(3)))
      = [(0,0),(0,1),(0,2),(0,3),(1,0),(1,1),(1,2),(1,3),(2,0),(2,1),(2,2),(2,3)]

    - 1st smallest value: 3 with tuple (2,3), index 11
    - 2nd smallest value when excluding indices (2,.) and (.,3), i.e. [(0,0),(0,1),(0,2),X,(1,0),(1,1),(1,2),X,X,X,X,X]:
    20 with tuple (0,0), index 0
    - 3rd smallest value when excluding [X,X,X,X,X,(1,1),(1,2),X,X,X,X,X]:
    23 with tuple (1,1), index 5
    
    INPUTS:
    - L: list (size s)
    - T: T associated tuple indices (size s)

    OUTPUTS: 
    - minL: list of smallest values of L, considering constraints on tuple indices
    - argminL: list of indices of smallest values of L (indices of best combinations)
    - T_minL: list of tuples associated with smallest values of L
    '''

    minL = [np.nanmin(L)]
    argminL = [np.nanargmin(L)]
    T_minL = [T[argminL[0]]]
    
<<<<<<< HEAD
    mask_tokeep = np.array([True for t in T])
    i=0
    while mask_tokeep.any()==True:
        mask_tokeep = mask_tokeep & np.array([t[0]!=T_minL[i][0] and t[1]!=T_minL[i][1] for t in T])
        if mask_tokeep.any()==True:
            indicesL_tokeep = np.where(mask_tokeep)[0]
            minL += [np.nanmin(np.array(L)[indicesL_tokeep]) if not np.isnan(np.array(L)[indicesL_tokeep]).all() else np.nan]
            argminL += [indicesL_tokeep[np.nanargmin(np.array(L)[indicesL_tokeep])] if not np.isnan(minL[-1]) else indicesL_tokeep[0]]
            T_minL += (T[argminL[i+1]],)
            i+=1
    
    return np.array(minL), np.array(argminL), np.array(T_minL)
=======
    output_format = config_dict['pose']['output_format']
    save_video = True if 'to_video' in config_dict['pose']['save_video'] else False
    save_images = True if 'to_images' in config_dict['pose']['save_video'] else False
    display_detection = config_dict['pose']['display_detection']
    overwrite_pose = config_dict['pose']['overwrite_pose']
    det_frequency = config_dict['pose']['det_frequency']
    backend = config_dict['pose']['backend']
    device = config_dict['pose']['device']

    # Determine frame rate
    video_files = glob.glob(os.path.join(video_dir, '*'+vid_img_extension))
    frame_rate = config_dict.get('project').get('frame_rate')
    if frame_rate == 'auto': 
        try:
            cap = cv2.VideoCapture(video_files[0])
            if not cap.isOpened():
                raise FileNotFoundError(f'Error: Could not open {video_files[0]}. Check that the file exists.')
            frame_rate = round(cap.get(cv2.CAP_PROP_FPS))
            if frame_rate == 0:
                frame_rate = 30
                logging.warning(f'Error: Could not retrieve frame rate from {video_files[0]}. Defaulting to 30fps.')
        except:
            frame_rate = 30

    # Set detection frequency
    if det_frequency>1:
        logging.info(f'Inference run only every {det_frequency} frames. Inbetween, pose estimation tracks previously detected points.')
    elif det_frequency==1:
        logging.info(f'Inference run on every single frame.')
    else:
        raise ValueError(f"Invalid det_frequency: {det_frequency}. Must be an integer greater or equal to 1.")

    # Select device and backend
    backend, device = setup_backend_device(backend=backend, device=device)

    # Select the appropriate model based on the model_type
    if pose_model.upper() == 'HALPE_26' or 'BODY_WITH_FEET':
        ModelClass = BodyWithFeet # 26 keypoints(halpe26)
        logging.info(f"Using HALPE_26 model (body and feet) for pose estimation.")
    elif pose_model.upper() == 'COCO_133' or 'WHOLE_BODY':
        ModelClass = Wholebody
        logging.info(f"Using COCO_133 model (body, feet, hands, and face) for pose estimation.")
    elif pose_model.upper() == 'COCO_17' or 'BODY':
        ModelClass = Body
        logging.info(f"Using COCO_17 model (body) for pose estimation.")
    else:
        raise ValueError(f"Invalid model_type: {pose_model}. Must be 'HALPE_26', 'COCO_133', or 'COCO_17'. Use another network (MMPose, DeepLabCut, OpenPose, AlphaPose, BlazePose...) and convert the output files if you need another model. See documentation.")
    logging.info(f'Mode: {mode}.\n')

    # Initialize the pose tracker
    pose_tracker = PoseTracker(
        ModelClass,
        det_frequency=det_frequency,
        mode=mode,
        backend=backend,
        device=device,
        tracking=False,
        to_openpose=False)


    logging.info('\nEstimating pose...')
    try:
        pose_listdirs_names = next(os.walk(pose_dir))[1]
        os.listdir(os.path.join(pose_dir, pose_listdirs_names[0]))[0]
        if not overwrite_pose:
            logging.info('Skipping pose estimation as it has already been done. Set overwrite_pose to true in Config.toml if you want to run it again.')
        else:
            logging.info('Overwriting previous pose estimation. Set overwrite_pose to false in Config.toml if you want to keep the previous results.')
            raise
            
    except:
        video_files = glob.glob(os.path.join(video_dir, '*'+vid_img_extension))
        if not len(video_files) == 0: 
            # Process video files
            logging.info(f'Found video files with extension {vid_img_extension}.')
            for video_path in video_files:
                pose_tracker.reset()
                process_video(video_path, pose_tracker, output_format, save_video, save_images, display_detection, frame_range, multi_person)

        else:
            # Process image folders
            logging.info(f'Found image folders with extension {vid_img_extension}.')
            image_folders = [f for f in os.listdir(video_dir) if os.path.isdir(os.path.join(video_dir, f))]
            for image_folder in image_folders:
                pose_tracker.reset()
                image_folder_path = os.path.join(video_dir, image_folder)
                process_images(image_folder_path, vid_img_extension, pose_tracker, output_format, frame_rate, save_video, save_images, display_detection, frame_range, multi_person)
>>>>>>> 207e3512
<|MERGE_RESOLUTION|>--- conflicted
+++ resolved
@@ -36,23 +36,18 @@
 import glob
 import json
 import logging
-<<<<<<< HEAD
-=======
 from tqdm import tqdm
->>>>>>> 207e3512
 import cv2
 import time
 import queue
 import multiprocessing
 import psutil
 
-<<<<<<< HEAD
+
 import numpy as np
 import itertools as it
-=======
-from rtmlib import PoseTracker, Body, Wholebody, BodyWithFeet, draw_skeleton
+
 from Pose2Sim.common import natural_sort_key, sort_people_sports2d
->>>>>>> 207e3512
 
 from multiprocessing import shared_memory
 from datetime import datetime
@@ -73,7 +68,6 @@
 
 
 ## FUNCTIONS
-<<<<<<< HEAD
 def rtm_estimator(config_dict):
     '''
     Estimate pose from webcams, video files, or a folder of images, and write the results to JSON files, videos, and/or images.
@@ -724,7 +718,7 @@
     output_video_path = os.path.join(output_dir, f'{output_dir_name}_pose.mp4')
 
     return output_dir, output_dir_name, img_output_dir, json_output_dir, output_video_path
-=======
+
 def setup_backend_device(backend='auto', device='auto'):
     '''
     Set up the backend and device for the pose tracker based on the availability of hardware acceleration.
@@ -774,48 +768,6 @@
         
     return backend, device
 
->>>>>>> 207e3512
-
-def save_to_openpose(json_file_path, keypoints, scores):
-    '''
-    Save the keypoints and scores to a JSON file in the OpenPose format
-
-    INPUTS:
-    - json_file_path: Path to save the JSON file
-    - keypoints: Detected keypoints
-    - scores: Confidence scores for each keypoint
-
-    OUTPUTS:
-    - JSON file with the detected keypoints and confidence scores in the OpenPose format
-    '''
-
-    # Prepare keypoints with confidence scores for JSON output
-    keypoints_with_confidence = np.concatenate([keypoints, scores[:, :, np.newaxis]], axis=2)
-    keypoints_with_confidence_flat = keypoints_with_confidence.reshape((keypoints.shape[0], -1))
-
-    detections = [
-        {
-            "person_id": [-1],
-            "pose_keypoints_2d": person_keypoints.tolist(),
-            "face_keypoints_2d": [],
-            "hand_left_keypoints_2d": [],
-            "hand_right_keypoints_2d": [],
-            "pose_keypoints_3d": [],
-            "face_keypoints_3d": [],
-            "hand_left_keypoints_3d": [],
-            "hand_right_keypoints_3d": []
-        }
-        for person_keypoints in keypoints_with_confidence_flat
-    ]
-
-    # Create JSON output structure
-    json_output = {"version": 1.3, "people": detections}
-
-    # Save JSON output for each frame
-    with open(json_file_path, 'w') as json_file:
-        json.dump(json_output, json_file)
-
-<<<<<<< HEAD
 
 def determine_tracker_settings(config_dict):
     det_frequency = config_dict['pose']['det_frequency']
@@ -1054,110 +1006,11 @@
     
     return sorted_prev_keypoints, sorted_keypoints, sorted_scores
 
-=======
->>>>>>> 207e3512
+
 
 def euclidean_distance(q1, q2):
     '''
-<<<<<<< HEAD
     Euclidean distance between 2 points (N-dim).
-=======
-    Estimate pose from a video file
-    
-    INPUTS:
-    - video_path: str. Path to the input video file
-    - pose_tracker: PoseTracker. Initialized pose tracker object from RTMLib
-    - output_format: str. Output format for the pose estimation results ('openpose', 'mmpose', 'deeplabcut')
-    - save_video: bool. Whether to save the output video
-    - save_images: bool. Whether to save the output images
-    - display_detection: bool. Whether to show real-time visualization
-    - frame_range: list. Range of frames to process
-
-    OUTPUTS:
-    - JSON files with the detected keypoints and confidence scores in the OpenPose format
-    - if save_video: Video file with the detected keypoints and confidence scores drawn on the frames
-    - if save_images: Image files with the detected keypoints and confidence scores drawn on the frames
-    '''
-
-    try:
-        cap = cv2.VideoCapture(video_path)
-        cap.read()
-        if cap.read()[0] == False:
-            raise
-    except:
-        raise NameError(f"{video_path} is not a video. Images must be put in one subdirectory per camera.")
-    
-    pose_dir = os.path.abspath(os.path.join(video_path, '..', '..', 'pose'))
-    if not os.path.isdir(pose_dir): os.makedirs(pose_dir)
-    video_name_wo_ext = os.path.splitext(os.path.basename(video_path))[0]
-    json_output_dir = os.path.join(pose_dir, f'{video_name_wo_ext}_json')
-    output_video_path = os.path.join(pose_dir, f'{video_name_wo_ext}_pose.mp4')
-    img_output_dir = os.path.join(pose_dir, f'{video_name_wo_ext}_img')
-    
-    if save_video: # Set up video writer
-        fourcc = cv2.VideoWriter_fourcc(*'mp4v') # Codec for the output video
-        fps = round(cap.get(cv2.CAP_PROP_FPS)) # Get the frame rate from the raw video
-        W, H = int(cap.get(cv2.CAP_PROP_FRAME_WIDTH)),int(cap.get(cv2.CAP_PROP_FRAME_HEIGHT)) # Get the width and height from the raw video
-        out = cv2.VideoWriter(output_video_path, fourcc, fps, (W, H)) # Create the output video file
-        
-    if display_detection:
-        cv2.namedWindow(f"Pose Estimation {os.path.basename(video_path)}", cv2.WINDOW_NORMAL + cv2.WINDOW_KEEPRATIO)
-
-    frame_idx = 0
-    cap = cv2.VideoCapture(video_path)
-    total_frames = int(cap.get(cv2.CAP_PROP_FRAME_COUNT))
-    f_range = [[total_frames] if frame_range==[] else frame_range][0]
-    with tqdm(total=total_frames, desc=f'Processing {os.path.basename(video_path)}') as pbar:
-        while cap.isOpened():
-            # print('\nFrame ', frame_idx)
-            success, frame = cap.read()
-            if not success:
-                break
-            
-            if frame_idx in range(*f_range):
-                # Perform pose estimation on the frame
-                keypoints, scores = pose_tracker(frame)
-
-                # Tracking people IDs across frames
-                if multi_person:
-                    if 'prev_keypoints' not in locals(): prev_keypoints = keypoints
-                    prev_keypoints, keypoints, scores = sort_people_sports2d(prev_keypoints, keypoints, scores=scores)
-           
-                # Save to json
-                if 'openpose' in output_format:
-                    json_file_path = os.path.join(json_output_dir, f'{video_name_wo_ext}_{frame_idx:06d}.json')
-                    save_to_openpose(json_file_path, keypoints, scores)
-
-                # Draw skeleton on the frame
-                if display_detection or save_video or save_images:
-                    img_show = frame.copy()
-                    img_show = draw_skeleton(img_show, keypoints, scores, kpt_thr=0.1) # maybe change this value if 0.1 is too low
-                
-                if display_detection:
-                    cv2.imshow(f"Pose Estimation {os.path.basename(video_path)}", img_show)
-                    if cv2.waitKey(1) & 0xFF == ord('q'):
-                        break
-
-                if save_video:
-                    out.write(img_show)
-
-                if save_images:
-                    if not os.path.isdir(img_output_dir): os.makedirs(img_output_dir)
-                    cv2.imwrite(os.path.join(img_output_dir, f'{video_name_wo_ext}_{frame_idx:06d}.jpg'), img_show)
-
-            frame_idx += 1
-            pbar.update(1)
-
-    cap.release()
-    if save_video:
-        out.release()
-        logging.info(f"--> Output video saved to {output_video_path}.")
-    if save_images:
-        logging.info(f"--> Output images saved to {img_output_dir}.")
-    if display_detection:
-        cv2.destroyAllWindows()
-
->>>>>>> 207e3512
 
     INPUTS:
     - q1: list of N_dimensional coordinates of point
@@ -1208,7 +1061,6 @@
     argminL = [np.nanargmin(L)]
     T_minL = [T[argminL[0]]]
     
-<<<<<<< HEAD
     mask_tokeep = np.array([True for t in T])
     i=0
     while mask_tokeep.any()==True:
@@ -1220,93 +1072,4 @@
             T_minL += (T[argminL[i+1]],)
             i+=1
     
-    return np.array(minL), np.array(argminL), np.array(T_minL)
-=======
-    output_format = config_dict['pose']['output_format']
-    save_video = True if 'to_video' in config_dict['pose']['save_video'] else False
-    save_images = True if 'to_images' in config_dict['pose']['save_video'] else False
-    display_detection = config_dict['pose']['display_detection']
-    overwrite_pose = config_dict['pose']['overwrite_pose']
-    det_frequency = config_dict['pose']['det_frequency']
-    backend = config_dict['pose']['backend']
-    device = config_dict['pose']['device']
-
-    # Determine frame rate
-    video_files = glob.glob(os.path.join(video_dir, '*'+vid_img_extension))
-    frame_rate = config_dict.get('project').get('frame_rate')
-    if frame_rate == 'auto': 
-        try:
-            cap = cv2.VideoCapture(video_files[0])
-            if not cap.isOpened():
-                raise FileNotFoundError(f'Error: Could not open {video_files[0]}. Check that the file exists.')
-            frame_rate = round(cap.get(cv2.CAP_PROP_FPS))
-            if frame_rate == 0:
-                frame_rate = 30
-                logging.warning(f'Error: Could not retrieve frame rate from {video_files[0]}. Defaulting to 30fps.')
-        except:
-            frame_rate = 30
-
-    # Set detection frequency
-    if det_frequency>1:
-        logging.info(f'Inference run only every {det_frequency} frames. Inbetween, pose estimation tracks previously detected points.')
-    elif det_frequency==1:
-        logging.info(f'Inference run on every single frame.')
-    else:
-        raise ValueError(f"Invalid det_frequency: {det_frequency}. Must be an integer greater or equal to 1.")
-
-    # Select device and backend
-    backend, device = setup_backend_device(backend=backend, device=device)
-
-    # Select the appropriate model based on the model_type
-    if pose_model.upper() == 'HALPE_26' or 'BODY_WITH_FEET':
-        ModelClass = BodyWithFeet # 26 keypoints(halpe26)
-        logging.info(f"Using HALPE_26 model (body and feet) for pose estimation.")
-    elif pose_model.upper() == 'COCO_133' or 'WHOLE_BODY':
-        ModelClass = Wholebody
-        logging.info(f"Using COCO_133 model (body, feet, hands, and face) for pose estimation.")
-    elif pose_model.upper() == 'COCO_17' or 'BODY':
-        ModelClass = Body
-        logging.info(f"Using COCO_17 model (body) for pose estimation.")
-    else:
-        raise ValueError(f"Invalid model_type: {pose_model}. Must be 'HALPE_26', 'COCO_133', or 'COCO_17'. Use another network (MMPose, DeepLabCut, OpenPose, AlphaPose, BlazePose...) and convert the output files if you need another model. See documentation.")
-    logging.info(f'Mode: {mode}.\n')
-
-    # Initialize the pose tracker
-    pose_tracker = PoseTracker(
-        ModelClass,
-        det_frequency=det_frequency,
-        mode=mode,
-        backend=backend,
-        device=device,
-        tracking=False,
-        to_openpose=False)
-
-
-    logging.info('\nEstimating pose...')
-    try:
-        pose_listdirs_names = next(os.walk(pose_dir))[1]
-        os.listdir(os.path.join(pose_dir, pose_listdirs_names[0]))[0]
-        if not overwrite_pose:
-            logging.info('Skipping pose estimation as it has already been done. Set overwrite_pose to true in Config.toml if you want to run it again.')
-        else:
-            logging.info('Overwriting previous pose estimation. Set overwrite_pose to false in Config.toml if you want to keep the previous results.')
-            raise
-            
-    except:
-        video_files = glob.glob(os.path.join(video_dir, '*'+vid_img_extension))
-        if not len(video_files) == 0: 
-            # Process video files
-            logging.info(f'Found video files with extension {vid_img_extension}.')
-            for video_path in video_files:
-                pose_tracker.reset()
-                process_video(video_path, pose_tracker, output_format, save_video, save_images, display_detection, frame_range, multi_person)
-
-        else:
-            # Process image folders
-            logging.info(f'Found image folders with extension {vid_img_extension}.')
-            image_folders = [f for f in os.listdir(video_dir) if os.path.isdir(os.path.join(video_dir, f))]
-            for image_folder in image_folders:
-                pose_tracker.reset()
-                image_folder_path = os.path.join(video_dir, image_folder)
-                process_images(image_folder_path, vid_img_extension, pose_tracker, output_format, frame_rate, save_video, save_images, display_detection, frame_range, multi_person)
->>>>>>> 207e3512
+    return np.array(minL), np.array(argminL), np.array(T_minL)